--- conflicted
+++ resolved
@@ -33,28 +33,20 @@
 
 static unsigned long wm97xx_read_bat(struct power_supply *bat_ps)
 {
-<<<<<<< HEAD
 	struct wm97xx_pdata *wmdata = bat_ps->dev->parent->platform_data;
 	struct wm97xx_batt_pdata *pdata = wmdata->batt_pdata;
 
-	return wm97xx_read_aux_adc(bat_ps->dev->parent->driver_data,
-=======
 	return wm97xx_read_aux_adc(dev_get_drvdata(bat_ps->dev->parent),
->>>>>>> 7fa07729
 					pdata->batt_aux) * pdata->batt_mult /
 					pdata->batt_div;
 }
 
 static unsigned long wm97xx_read_temp(struct power_supply *bat_ps)
 {
-<<<<<<< HEAD
 	struct wm97xx_pdata *wmdata = bat_ps->dev->parent->platform_data;
 	struct wm97xx_batt_pdata *pdata = wmdata->batt_pdata;
 
-	return wm97xx_read_aux_adc(bat_ps->dev->parent->driver_data,
-=======
 	return wm97xx_read_aux_adc(dev_get_drvdata(bat_ps->dev->parent),
->>>>>>> 7fa07729
 					pdata->temp_aux) * pdata->temp_mult /
 					pdata->temp_div;
 }
