--- conflicted
+++ resolved
@@ -5450,34 +5450,7 @@
 	    rt2x00_rt(rt2x00dev, RT5392))
 		rt2x00_eeprom_read(rt2x00dev, EEPROM_CHIP_ID, &rf);
 	else
-<<<<<<< HEAD
-		value = rt2x00_get_field16(eeprom, EEPROM_NIC_CONF0_RF_TYPE);
-
-	rt2x00_set_chip(rt2x00dev, rt2x00_get_field32(reg, MAC_CSR0_CHIPSET),
-			value, rt2x00_get_field32(reg, MAC_CSR0_REVISION));
-
-	switch (rt2x00dev->chip.rt) {
-	case RT2860:
-	case RT2872:
-	case RT2883:
-	case RT3070:
-	case RT3071:
-	case RT3090:
-	case RT3290:
-	case RT3352:
-	case RT3390:
-	case RT3572:
-	case RT5390:
-	case RT5392:
-	case RT5592:
-		break;
-	default:
-		ERROR(rt2x00dev, "Invalid RT chipset 0x%04x detected.\n", rt2x00dev->chip.rt);
-		return -ENODEV;
-	}
-=======
 		rf = rt2x00_get_field16(eeprom, EEPROM_NIC_CONF0_RF_TYPE);
->>>>>>> 6fe5468f
 
 	switch (rf) {
 	case RF2820:
