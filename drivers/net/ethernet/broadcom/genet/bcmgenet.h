--- conflicted
+++ resolved
@@ -546,12 +546,6 @@
 	unsigned int	prod_index;	/* Tx ring producer index SW copy */
 	unsigned int	cb_ptr;		/* Tx ring initial CB ptr */
 	unsigned int	end_ptr;	/* Tx ring end CB ptr */
-<<<<<<< HEAD
-	void (*int_enable)(struct bcmgenet_priv *priv,
-			   struct bcmgenet_tx_ring *);
-	void (*int_disable)(struct bcmgenet_priv *priv,
-			    struct bcmgenet_tx_ring *);
-=======
 	void (*int_enable)(struct bcmgenet_tx_ring *);
 	void (*int_disable)(struct bcmgenet_tx_ring *);
 	struct bcmgenet_priv *priv;
@@ -569,7 +563,6 @@
 	unsigned int	old_discards;
 	void (*int_enable)(struct bcmgenet_rx_ring *);
 	void (*int_disable)(struct bcmgenet_rx_ring *);
->>>>>>> 01e97e65
 	struct bcmgenet_priv *priv;
 };
 
