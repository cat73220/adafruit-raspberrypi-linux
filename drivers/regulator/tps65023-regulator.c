/*
 * tps65023-regulator.c
 *
 * Supports TPS65023 Regulator
 *
 * Copyright (C) 2009 Texas Instrument Incorporated - http://www.ti.com/
 *
 * This program is free software; you can redistribute it and/or
 * modify it under the terms of the GNU General Public License as
 * published by the Free Software Foundation version 2.
 *
 * This program is distributed "as is" WITHOUT ANY WARRANTY of any kind,
 * whether express or implied; without even the implied warranty of
 * MERCHANTABILITY or FITNESS FOR A PARTICULAR PURPOSE.  See the GNU
 * General Public License for more details.
 */

#include <linux/kernel.h>
#include <linux/module.h>
#include <linux/init.h>
#include <linux/err.h>
#include <linux/platform_device.h>
#include <linux/regulator/driver.h>
#include <linux/regulator/machine.h>
#include <linux/i2c.h>
#include <linux/slab.h>
#include <linux/regmap.h>

/* Register definitions */
#define	TPS65023_REG_VERSION		0
#define	TPS65023_REG_PGOODZ		1
#define	TPS65023_REG_MASK		2
#define	TPS65023_REG_REG_CTRL		3
#define	TPS65023_REG_CON_CTRL		4
#define	TPS65023_REG_CON_CTRL2		5
#define	TPS65023_REG_DEF_CORE		6
#define	TPS65023_REG_DEFSLEW		7
#define	TPS65023_REG_LDO_CTRL		8

/* PGOODZ bitfields */
#define	TPS65023_PGOODZ_PWRFAILZ	BIT(7)
#define	TPS65023_PGOODZ_LOWBATTZ	BIT(6)
#define	TPS65023_PGOODZ_VDCDC1		BIT(5)
#define	TPS65023_PGOODZ_VDCDC2		BIT(4)
#define	TPS65023_PGOODZ_VDCDC3		BIT(3)
#define	TPS65023_PGOODZ_LDO2		BIT(2)
#define	TPS65023_PGOODZ_LDO1		BIT(1)

/* MASK bitfields */
#define	TPS65023_MASK_PWRFAILZ		BIT(7)
#define	TPS65023_MASK_LOWBATTZ		BIT(6)
#define	TPS65023_MASK_VDCDC1		BIT(5)
#define	TPS65023_MASK_VDCDC2		BIT(4)
#define	TPS65023_MASK_VDCDC3		BIT(3)
#define	TPS65023_MASK_LDO2		BIT(2)
#define	TPS65023_MASK_LDO1		BIT(1)

/* REG_CTRL bitfields */
#define TPS65023_REG_CTRL_VDCDC1_EN	BIT(5)
#define TPS65023_REG_CTRL_VDCDC2_EN	BIT(4)
#define TPS65023_REG_CTRL_VDCDC3_EN	BIT(3)
#define TPS65023_REG_CTRL_LDO2_EN	BIT(2)
#define TPS65023_REG_CTRL_LDO1_EN	BIT(1)

/* REG_CTRL2 bitfields */
#define TPS65023_REG_CTRL2_GO		BIT(7)
#define TPS65023_REG_CTRL2_CORE_ADJ	BIT(6)
#define TPS65023_REG_CTRL2_DCDC2	BIT(2)
#define TPS65023_REG_CTRL2_DCDC1	BIT(1)
#define TPS65023_REG_CTRL2_DCDC3	BIT(0)

<<<<<<< HEAD
/* LDO_CTRL bitfields */
#define TPS65023_LDO_CTRL_LDOx_SHIFT(ldo_id)	((ldo_id)*4)
#define TPS65023_LDO_CTRL_LDOx_MASK(ldo_id)	(0x07 << ((ldo_id)*4))

=======
>>>>>>> 28c42c28
/* Number of step-down converters available */
#define TPS65023_NUM_DCDC		3
/* Number of LDO voltage regulators  available */
#define TPS65023_NUM_LDO		2
/* Number of total regulators available */
#define TPS65023_NUM_REGULATOR	(TPS65023_NUM_DCDC + TPS65023_NUM_LDO)

/* DCDCs */
#define TPS65023_DCDC_1			0
#define TPS65023_DCDC_2			1
#define TPS65023_DCDC_3			2
/* LDOs */
#define TPS65023_LDO_1			3
#define TPS65023_LDO_2			4

#define TPS65023_MAX_REG_ID		TPS65023_LDO_2

/* Supported voltage values for regulators */
static const unsigned int VCORE_VSEL_table[] = {
	800000, 825000, 850000, 875000,
	900000, 925000, 950000, 975000,
	1000000, 1025000, 1050000, 1075000,
	1100000, 1125000, 1150000, 1175000,
	1200000, 1225000, 1250000, 1275000,
	1300000, 1325000, 1350000, 1375000,
	1400000, 1425000, 1450000, 1475000,
	1500000, 1525000, 1550000, 1600000,
};

static const unsigned int DCDC_FIXED_3300000_VSEL_table[] = {
	3300000,
};

static const unsigned int DCDC_FIXED_1800000_VSEL_table[] = {
	1800000,
};

/* Supported voltage values for LDO regulators for tps65020 */
static const unsigned int TPS65020_LDO1_VSEL_table[] = {
	1000000, 1050000, 1100000, 1300000,
	1800000, 2500000, 3000000, 3300000,
};

static const unsigned int TPS65020_LDO2_VSEL_table[] = {
	1000000, 1050000, 1100000, 1300000,
	1800000, 2500000, 3000000, 3300000,
};

/* Supported voltage values for LDO regulators
 * for tps65021 and tps65023 */
static const unsigned int TPS65023_LDO1_VSEL_table[] = {
	1000000, 1100000, 1300000, 1800000,
	2200000, 2600000, 2800000, 3150000,
};

static const unsigned int TPS65023_LDO2_VSEL_table[] = {
	1050000, 1200000, 1300000, 1800000,
	2500000, 2800000, 3000000, 3300000,
};

/* Regulator specific details */
struct tps_info {
	const char *name;
	u8 table_len;
	const unsigned int *table;
};

/* PMIC details */
struct tps_pmic {
	struct regulator_desc desc[TPS65023_NUM_REGULATOR];
	struct regulator_dev *rdev[TPS65023_NUM_REGULATOR];
	const struct tps_info *info[TPS65023_NUM_REGULATOR];
	struct regmap *regmap;
	u8 core_regulator;
};

/* Struct passed as driver data */
struct tps_driver_data {
	const struct tps_info *info;
	u8 core_regulator;
};

static int tps65023_dcdc_get_voltage_sel(struct regulator_dev *dev)
{
	struct tps_pmic *tps = rdev_get_drvdata(dev);
	int ret;
	int data, dcdc = rdev_get_id(dev);

	if (dcdc < TPS65023_DCDC_1 || dcdc > TPS65023_DCDC_3)
		return -EINVAL;

	if (dcdc == tps->core_regulator) {
		ret = regmap_read(tps->regmap, TPS65023_REG_DEF_CORE, &data);
		if (ret != 0)
			return ret;
		data &= (tps->info[dcdc]->table_len - 1);
		return data;
	} else
		return 0;
}

static int tps65023_dcdc_set_voltage_sel(struct regulator_dev *dev,
					 unsigned selector)
{
	struct tps_pmic *tps = rdev_get_drvdata(dev);
	int dcdc = rdev_get_id(dev);
	int ret;

	if (dcdc != tps->core_regulator)
		return -EINVAL;

	ret = regmap_write(tps->regmap, TPS65023_REG_DEF_CORE, selector);
	if (ret)
		goto out;

	/* Tell the chip that we have changed the value in DEFCORE
	 * and its time to update the core voltage
	 */
	ret = regmap_update_bits(tps->regmap, TPS65023_REG_CON_CTRL2,
				 TPS65023_REG_CTRL2_GO, TPS65023_REG_CTRL2_GO);

out:
	return ret;
}

/* Operations permitted on VDCDCx */
static struct regulator_ops tps65023_dcdc_ops = {
	.is_enabled = regulator_is_enabled_regmap,
	.enable = regulator_enable_regmap,
	.disable = regulator_disable_regmap,
	.get_voltage_sel = tps65023_dcdc_get_voltage_sel,
	.set_voltage_sel = tps65023_dcdc_set_voltage_sel,
	.list_voltage = regulator_list_voltage_table,
};

/* Operations permitted on LDOx */
static struct regulator_ops tps65023_ldo_ops = {
	.is_enabled = regulator_is_enabled_regmap,
	.enable = regulator_enable_regmap,
	.disable = regulator_disable_regmap,
	.get_voltage_sel = regulator_get_voltage_sel_regmap,
	.set_voltage_sel = regulator_set_voltage_sel_regmap,
	.list_voltage = regulator_list_voltage_table,
};

static struct regmap_config tps65023_regmap_config = {
	.reg_bits = 8,
	.val_bits = 8,
};

static int __devinit tps_65023_probe(struct i2c_client *client,
				     const struct i2c_device_id *id)
{
	const struct tps_driver_data *drv_data = (void *)id->driver_data;
	const struct tps_info *info = drv_data->info;
	struct regulator_config config = { };
	struct regulator_init_data *init_data;
	struct regulator_dev *rdev;
	struct tps_pmic *tps;
	int i;
	int error;

	if (!i2c_check_functionality(client->adapter, I2C_FUNC_SMBUS_BYTE_DATA))
		return -EIO;

	/**
	 * init_data points to array of regulator_init structures
	 * coming from the board-evm file.
	 */
	init_data = client->dev.platform_data;
	if (!init_data)
		return -EIO;

	tps = devm_kzalloc(&client->dev, sizeof(*tps), GFP_KERNEL);
	if (!tps)
		return -ENOMEM;

	tps->regmap = devm_regmap_init_i2c(client, &tps65023_regmap_config);
	if (IS_ERR(tps->regmap)) {
		error = PTR_ERR(tps->regmap);
		dev_err(&client->dev, "Failed to allocate register map: %d\n",
			error);
		return error;
	}

	/* common for all regulators */
	tps->core_regulator = drv_data->core_regulator;

	for (i = 0; i < TPS65023_NUM_REGULATOR; i++, info++, init_data++) {
		/* Store regulator specific information */
		tps->info[i] = info;

		tps->desc[i].name = info->name;
		tps->desc[i].id = i;
		tps->desc[i].n_voltages = info->table_len;
		tps->desc[i].volt_table = info->table;
		tps->desc[i].ops = (i > TPS65023_DCDC_3 ?
					&tps65023_ldo_ops : &tps65023_dcdc_ops);
		tps->desc[i].type = REGULATOR_VOLTAGE;
		tps->desc[i].owner = THIS_MODULE;

		tps->desc[i].enable_reg = TPS65023_REG_REG_CTRL;
		switch (i) {
		case TPS65023_LDO_1:
			tps->desc[i].vsel_reg = TPS65023_REG_LDO_CTRL;
			tps->desc[i].vsel_mask = 0x07;
			tps->desc[i].enable_mask = 1 << 1;
			break;
		case TPS65023_LDO_2:
			tps->desc[i].vsel_reg = TPS65023_REG_LDO_CTRL;
			tps->desc[i].vsel_mask = 0x70;
			tps->desc[i].enable_mask = 1 << 2;
			break;
		default: /* DCDCx */
			tps->desc[i].enable_mask =
					1 << (TPS65023_NUM_REGULATOR - i);
		}

		config.dev = &client->dev;
		config.init_data = init_data;
		config.driver_data = tps;
		config.regmap = tps->regmap;

		/* Register the regulators */
		rdev = regulator_register(&tps->desc[i], &config);
		if (IS_ERR(rdev)) {
			dev_err(&client->dev, "failed to register %s\n",
				id->name);
			error = PTR_ERR(rdev);
			goto fail;
		}

		/* Save regulator for cleanup */
		tps->rdev[i] = rdev;
	}

	i2c_set_clientdata(client, tps);

	/* Enable setting output voltage by I2C */
	regmap_update_bits(tps->regmap, TPS65023_REG_CON_CTRL2,
			TPS65023_REG_CTRL2_CORE_ADJ, TPS65023_REG_CTRL2_CORE_ADJ);

	return 0;

 fail:
	while (--i >= 0)
		regulator_unregister(tps->rdev[i]);
	return error;
}

static int __devexit tps_65023_remove(struct i2c_client *client)
{
	struct tps_pmic *tps = i2c_get_clientdata(client);
	int i;

	for (i = 0; i < TPS65023_NUM_REGULATOR; i++)
		regulator_unregister(tps->rdev[i]);
	return 0;
}

static const struct tps_info tps65020_regs[] = {
	{
		.name = "VDCDC1",
		.table_len = ARRAY_SIZE(DCDC_FIXED_3300000_VSEL_table),
		.table = DCDC_FIXED_3300000_VSEL_table,
	},
	{
		.name = "VDCDC2",
		.table_len = ARRAY_SIZE(DCDC_FIXED_1800000_VSEL_table),
		.table = DCDC_FIXED_1800000_VSEL_table,
	},
	{
		.name = "VDCDC3",
		.table_len = ARRAY_SIZE(VCORE_VSEL_table),
		.table = VCORE_VSEL_table,
	},
	{
		.name = "LDO1",
		.table_len = ARRAY_SIZE(TPS65020_LDO1_VSEL_table),
		.table = TPS65020_LDO1_VSEL_table,
	},
	{
		.name = "LDO2",
		.table_len = ARRAY_SIZE(TPS65020_LDO2_VSEL_table),
		.table = TPS65020_LDO2_VSEL_table,
	},
};

static const struct tps_info tps65021_regs[] = {
	{
		.name = "VDCDC1",
		.table_len = ARRAY_SIZE(DCDC_FIXED_3300000_VSEL_table),
		.table = DCDC_FIXED_3300000_VSEL_table,
	},
	{
		.name = "VDCDC2",
		.table_len = ARRAY_SIZE(DCDC_FIXED_1800000_VSEL_table),
		.table = DCDC_FIXED_1800000_VSEL_table,
	},
	{
		.name = "VDCDC3",
		.table_len = ARRAY_SIZE(VCORE_VSEL_table),
		.table = VCORE_VSEL_table,
	},
	{
		.name = "LDO1",
		.table_len = ARRAY_SIZE(TPS65023_LDO1_VSEL_table),
		.table = TPS65023_LDO1_VSEL_table,
	},
	{
		.name = "LDO2",
		.table_len = ARRAY_SIZE(TPS65023_LDO2_VSEL_table),
		.table = TPS65023_LDO2_VSEL_table,
	},
};

static const struct tps_info tps65023_regs[] = {
	{
		.name = "VDCDC1",
		.table_len = ARRAY_SIZE(VCORE_VSEL_table),
		.table = VCORE_VSEL_table,
	},
	{
		.name = "VDCDC2",
		.table_len = ARRAY_SIZE(DCDC_FIXED_3300000_VSEL_table),
		.table = DCDC_FIXED_3300000_VSEL_table,
	},
	{
		.name = "VDCDC3",
		.table_len = ARRAY_SIZE(DCDC_FIXED_1800000_VSEL_table),
		.table = DCDC_FIXED_1800000_VSEL_table,
	},
	{
		.name = "LDO1",
		.table_len = ARRAY_SIZE(TPS65023_LDO1_VSEL_table),
		.table = TPS65023_LDO1_VSEL_table,
	},
	{
		.name = "LDO2",
		.table_len = ARRAY_SIZE(TPS65023_LDO2_VSEL_table),
		.table = TPS65023_LDO2_VSEL_table,
	},
};

static struct tps_driver_data tps65020_drv_data = {
	.info = tps65020_regs,
	.core_regulator = TPS65023_DCDC_3,
};

static struct tps_driver_data tps65021_drv_data = {
	.info = tps65021_regs,
	.core_regulator = TPS65023_DCDC_3,
};

static struct tps_driver_data tps65023_drv_data = {
	.info = tps65023_regs,
	.core_regulator = TPS65023_DCDC_1,
};

static const struct i2c_device_id tps_65023_id[] = {
	{.name = "tps65023",
	.driver_data = (unsigned long) &tps65023_drv_data},
	{.name = "tps65021",
	.driver_data = (unsigned long) &tps65021_drv_data,},
	{.name = "tps65020",
	.driver_data = (unsigned long) &tps65020_drv_data},
	{ },
};

MODULE_DEVICE_TABLE(i2c, tps_65023_id);

static struct i2c_driver tps_65023_i2c_driver = {
	.driver = {
		.name = "tps65023",
		.owner = THIS_MODULE,
	},
	.probe = tps_65023_probe,
	.remove = __devexit_p(tps_65023_remove),
	.id_table = tps_65023_id,
};

static int __init tps_65023_init(void)
{
	return i2c_add_driver(&tps_65023_i2c_driver);
}
subsys_initcall(tps_65023_init);

static void __exit tps_65023_cleanup(void)
{
	i2c_del_driver(&tps_65023_i2c_driver);
}
module_exit(tps_65023_cleanup);

MODULE_AUTHOR("Texas Instruments");
MODULE_DESCRIPTION("TPS65023 voltage regulator driver");
MODULE_LICENSE("GPL v2");<|MERGE_RESOLUTION|>--- conflicted
+++ resolved
@@ -69,13 +69,6 @@
 #define TPS65023_REG_CTRL2_DCDC1	BIT(1)
 #define TPS65023_REG_CTRL2_DCDC3	BIT(0)
 
-<<<<<<< HEAD
-/* LDO_CTRL bitfields */
-#define TPS65023_LDO_CTRL_LDOx_SHIFT(ldo_id)	((ldo_id)*4)
-#define TPS65023_LDO_CTRL_LDOx_MASK(ldo_id)	(0x07 << ((ldo_id)*4))
-
-=======
->>>>>>> 28c42c28
 /* Number of step-down converters available */
 #define TPS65023_NUM_DCDC		3
 /* Number of LDO voltage regulators  available */
