--- conflicted
+++ resolved
@@ -117,28 +117,6 @@
 };
 
 static const struct regulator_linear_range as3711_sd_ranges[] = {
-<<<<<<< HEAD
-	{ .min_uV = 612500, .max_uV = 1400000,
-	  .min_sel = 0x1, .max_sel = 0x40, .uV_step = 12500 },
-	{ .min_uV = 1425000, .max_uV = 2600000,
-	  .min_sel = 0x41, .max_sel = 0x70, .uV_step = 25000 },
-	{ .min_uV = 2650000, .max_uV = 3350000,
-	  .min_sel = 0x71, .max_sel = 0x7f, .uV_step = 50000 },
-};
-
-static const struct regulator_linear_range as3711_aldo_ranges[] = {
-	{ .min_uV = 1200000, .max_uV = 1950000,
-	  .min_sel = 0, .max_sel = 0xf, .uV_step = 50000 },
-	{ .min_uV = 1800000, .max_uV = 3300000,
-	  .min_sel = 0x10, .max_sel = 0x1f, .uV_step = 100000 },
-};
-
-static const struct regulator_linear_range as3711_dldo_ranges[] = {
-	{ .min_uV = 900000, .max_uV = 1700000,
-	  .min_sel = 0, .max_sel = 0x10, .uV_step = 50000 },
-	{ .min_uV = 1750000, .max_uV = 3300000,
-	  .min_sel = 0x20, .max_sel = 0x3f, .uV_step = 50000 },
-=======
 	REGULATOR_LINEAR_RANGE(612500, 0x1, 0x40, 12500),
 	REGULATOR_LINEAR_RANGE(1425000, 0x41, 0x70, 25000),
 	REGULATOR_LINEAR_RANGE(2650000, 0x71, 0x7f, 50000),
@@ -152,7 +130,6 @@
 static const struct regulator_linear_range as3711_dldo_ranges[] = {
 	REGULATOR_LINEAR_RANGE(900000, 0, 0x10, 50000),
 	REGULATOR_LINEAR_RANGE(1750000, 0x20, 0x3f, 50000),
->>>>>>> d8ec26d7
 };
 
 #define AS3711_REG(_id, _en_reg, _en_bit, _vmask, _vshift, _min_uV, _max_uV, _sfx)	\
