--- conflicted
+++ resolved
@@ -560,10 +560,6 @@
 	struct spi_master *master = dev_get_drvdata(dev);
 	struct mpc512x_psc_spi *mps = spi_master_get_devdata(master);
 
-<<<<<<< HEAD
-	spi_unregister_master(master);
-=======
->>>>>>> d8ec26d7
 	clk_disable_unprepare(mps->clk_mclk);
 	free_irq(mps->irq, mps);
 	if (mps->psc)
