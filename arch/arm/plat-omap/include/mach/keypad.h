/*
 *  arch/arm/plat-omap/include/mach/keypad.h
 *
 *  Copyright (C) 2006 Komal Shah <komal_shah802003@yahoo.com>
 *
 * This program is free software; you can redistribute it and/or modify
 * it under the terms of the GNU General Public License version 2 as
 * published by the Free Software Foundation.
 */
#ifndef ASMARM_ARCH_KEYPAD_H
#define ASMARM_ARCH_KEYPAD_H

<<<<<<< HEAD
#include <linux/input/matrix_keypad.h>
=======
#warning: Please update the board to use matrix_keypad.h instead
>>>>>>> 22763c5c

struct omap_kp_platform_data {
	int rows;
	int cols;
	int *keymap;
	unsigned int keymapsize;
	unsigned int rep:1;
	unsigned long delay;
	unsigned int dbounce:1;
	/* specific to OMAP242x*/
	unsigned int *row_gpios;
	unsigned int *col_gpios;
};

/* Group (0..3) -- when multiple keys are pressed, only the
 * keys pressed in the same group are considered as pressed. This is
 * in order to workaround certain crappy HW designs that produce ghost
 * keypresses. */
#define GROUP_0		(0 << 16)
#define GROUP_1		(1 << 16)
#define GROUP_2		(2 << 16)
#define GROUP_3		(3 << 16)
#define GROUP_MASK	GROUP_3

#define KEY_PERSISTENT		0x00800000
#define KEYNUM_MASK		0x00EFFFFF

#endif
<|MERGE_RESOLUTION|>--- conflicted
+++ resolved
@@ -10,11 +10,7 @@
 #ifndef ASMARM_ARCH_KEYPAD_H
 #define ASMARM_ARCH_KEYPAD_H
 
-<<<<<<< HEAD
-#include <linux/input/matrix_keypad.h>
-=======
 #warning: Please update the board to use matrix_keypad.h instead
->>>>>>> 22763c5c
 
 struct omap_kp_platform_data {
 	int rows;
@@ -41,5 +37,8 @@
 
 #define KEY_PERSISTENT		0x00800000
 #define KEYNUM_MASK		0x00EFFFFF
+#define KEY(col, row, val) (((col) << 28) | ((row) << 24) | (val))
+#define PERSISTENT_KEY(col, row) (((col) << 28) | ((row) << 24) | \
+						KEY_PERSISTENT)
 
 #endif
